// Copyright 2020 Qiniu Cloud (qiniu.com)
//
// Licensed under the Apache License, Version 2.0 (the "License");
// you may not use this file except in compliance with the License.
// You may obtain a copy of the License at
//
//     http://www.apache.org/licenses/LICENSE-2.0
//
// Unless required by applicable law or agreed to in writing, software
// distributed under the License is distributed on an "AS IS" BASIS,
// WITHOUT WARRANTIES OR CONDITIONS OF ANY KIND, either express or implied.
// See the License for the specific language governing permissions and
// limitations under the License.

package service

import (
	"context"
	"fmt"
	"net/http"
	"runtime"
	"sync"
	"time"

	"github.com/qiniu/x/xlog"
	"github.com/someonegg/msgpump"
	"go.uber.org/atomic"

	"github.com/qrtc/qlive/config"
	"github.com/qrtc/qlive/controller"
	"github.com/qrtc/qlive/errors"
	"github.com/qrtc/qlive/protocol"
	"github.com/qrtc/qlive/service/websocket"
)

type PMessage interface {
	Marshal() ([]byte, error)
}

type WSClient struct {
	s               *WSServer
	p               *msgpump.Pump
	st              time.Time
	xl              *xlog.Logger
	playerID        string
	online          *atomic.Bool
	authorizeChan   chan struct{}
	disconnectChan  chan struct{}
	remoteAddr      string
	remotePort      string
	lastMessageTime time.Time
}

const (
	defaultPKRequestTimeoutSecond = 10
)

// Start start websocket client. Implement for github.com/qrtc/qlive/service/websocket Client
func (c *WSClient) Start(p *msgpump.Pump) {
	c.p = p
	c.p.Start(c.s.QuitCtx())
	go c.monitor()
}

// Process listen all requests. Implement for github.com/qrtc/qlive/service/websocket Client
func (c *WSClient) Process(ctx context.Context, t string, m msgpump.Message) {
	go func(ctx context.Context, t string, m msgpump.Message) {
		c.parallelProcess(ctx, t, m)
	}(ctx, t, m)
}

// IsOnline get client online status.
func (c *WSClient) IsOnline() bool {
	return c.online.Load()
}

// Close stop client msgpump.
func (c *WSClient) Close() error {
	c.online.Store(false)
	if c.p != nil {
		c.p.Stop()
	}
	return nil
}

// StartTime get client start time.
func (c *WSClient) StartTime() time.Time {
	return c.st
}

// Notify write a notify to client.
func (c *WSClient) Notify(t string, v PMessage) {
	m, err := v.Marshal()
	if err != nil {
		return
	}

	if t != protocol.MT_Ping && t != protocol.MT_Pong {
		c.xl.Infof("message to %v at %s:%s, %v=%v", c.playerID, c.remoteAddr, c.remotePort, t, string(m))
	}

	if ok := c.p.TryOutput(t, m); !ok {
		c.xl.Errorf("TryOutput failed %v", c.playerID)
	}

}

func (c *WSClient) monitor() {
	c.xl.Infof("%v:%v connected.", c.remoteAddr, c.remotePort)

	select {
	case <-c.p.StopD():
		c.xl.Infof("%v:%v disconnected.", c.remoteAddr, c.remotePort)
	case <-time.After(time.Millisecond * time.Duration(c.s.conf.WsConf.AuthorizeTimeoutMS)):
		c.xl.Infof("%v:%v authentication failure", c.remoteAddr, c.remotePort)
		c.Close()
		c.xl.Infof("%v:%v disconnected.", c.remoteAddr, c.remotePort)
	case <-c.authorizeChan:
		c.xl.Infof("%v:%v authorized successful as %v", c.remoteAddr, c.remotePort, c.playerID)
		c.s.AddPlayer(c.playerID, c)
		c.online.Store(true)
		ping := &protocol.Ping{}
		c.Notify(protocol.MT_Ping, ping)
		for {
			select {
			case <-time.After(time.Second * time.Duration(c.s.conf.WsConf.PingTickerSecond)):
				c.xl.Debugf("ping %s at %s:%s", c.playerID, c.remoteAddr, c.remotePort)
				c.Notify(protocol.MT_Ping, ping)
				if time.Now().Sub(c.lastMessageTime) > time.Second*time.Duration(c.s.conf.WsConf.PongTimeoutSecond) {
					c.xl.Infof("%v pingpong timeout", c.playerID)
					c.Close()
					c.s.RemovePlayer(c.playerID)
					c.xl.Infof("%v:%v %v disconnected.", c.remoteAddr, c.remotePort, c.playerID)
					return
				}
			case <-c.disconnectChan:
				c.Close()
				c.xl.Infof("%v:%v connection closed.", c.remoteAddr, c.remotePort)
				return
			}
		}
	}
}

func (c *WSClient) parallelProcess(ctx context.Context, t string, m msgpump.Message) {
	defer c.recover()

	if t != protocol.MT_Ping && t != protocol.MT_Pong {
		c.xl.Infof("message from %v at %s:%s, %v=%v", c.playerID, c.remoteAddr, c.remotePort, t, string(m))
	}

	if !c.IsOnline() && t != protocol.MT_AuthorizeRequest {
		return
	}

	c.lastMessageTime = time.Now()

	switch t {
	case protocol.MT_Ping:
		c.Notify(protocol.MT_Pong, &protocol.Pong{})
	case protocol.MT_Pong:
	case protocol.MT_AuthorizeRequest:
		c.onAuthorize(ctx, m)
	case protocol.MT_StartPKRequest:
		c.onStartPK(ctx, m)
	case protocol.MT_AnswerPKRequest:
		c.onAnswerPK(ctx, m)
	case protocol.MT_EndPKRequest:
		c.onEndPK(ctx, m)
	case protocol.MT_DisconnectNotify:
		c.onDisconnect(ctx, m)
	default:
		c.xl.Errorf("unknown message from %v, %v=%v", c.playerID, t, string(m))
	}
}

func (c *WSClient) recover() {
	if e := recover(); e != nil {
		const size = 16 << 10
		buf := make([]byte, size)
		buf = buf[:runtime.Stack(buf, false)]
		var xl *xlog.Logger
		if c == nil {
			xl = xlog.New("ws-client-recover-nil-client")
		} else if c.xl == nil {
			xl = xlog.New("ws-client-recover-nil-logger")
		} else {
			xl = c.xl
		}
		xl.Error("process panic: ", c.playerID, e, fmt.Sprintf("\n%s", buf))
	}
}

func (c *WSClient) onAuthorize(ctx context.Context, m msgpump.Message) {
	var req protocol.AuthorizeRequest
	err := req.Unmarshal(m)
	if err != nil {
		res := &protocol.AuthorizeResponse{
			RPCID: req.RPCID,
			Code:  errors.WSErrorUnknownMessage,
			Error: errors.WSErrorToString[errors.WSErrorUnknownMessage],
		}
		c.Notify(protocol.MT_AuthorizeResponse, res)
		return
	}

	id, err := c.s.authCtl.GetIDByToken(c.xl, req.Token)
	if err != nil {
		res := &protocol.AuthorizeResponse{
			RPCID: req.RPCID,
			Code:  errors.WSErrorTokenInvalid,
			Error: errors.WSErrorToString[errors.WSErrorTokenInvalid],
		}
		c.Notify(protocol.MT_AuthorizeResponse, res)
		return
	}

	c.playerID = id
	close(c.authorizeChan)

	res := &protocol.AuthorizeResponse{
		RPCID:       req.RPCID,
		Code:        errors.WSErrorOK,
		Error:       errors.WSErrorToString[errors.WSErrorOK],
		PongTimeout: c.s.conf.WsConf.PongTimeoutSecond,
	}
	c.Notify(protocol.MT_AuthorizeResponse, res)
	return
}

func (c *WSClient) onStartPK(ctx context.Context, m msgpump.Message) {
	c.s.signaling.OnStartPK(c.xl, c.playerID, m)
}

func (c *WSClient) onAnswerPK(ctx context.Context, m msgpump.Message) {
<<<<<<< HEAD
	c.s.signaling.OnAnswerPK(c.xl, c.playerID, m)
}

func (c *WSClient) onEndPK(ctx context.Context, m msgpump.Message) {
	c.s.signaling.OnEndPK(c.xl, c.playerID, m)
=======
	var req protocol.AnswerPKRequest
	err := req.Unmarshal(m)

	if err != nil {
		res := &protocol.AnswerPKResponse{
			RPCID: req.RPCID,
			Code:  errors.WSErrorUnknownMessage,
			Error: errors.WSErrorToString[errors.WSErrorUnknownMessage],
		}
		c.Notify(protocol.MT_AnswerPKResponse, res)
		return
	}

	pkRoom, err := c.s.roomCtl.GetRoomByID(c.xl, req.ReqRoomID)
	if err != nil {
		res := &protocol.AnswerPKResponse{
			RPCID: req.RPCID,
			Code:  errors.WSErrorRoomNoExist,
			Error: errors.WSErrorToString[errors.WSErrorRoomNoExist],
		}
		c.Notify(protocol.MT_AnswerPKResponse, res)
		return
	}
	selfRoom, err := c.s.roomCtl.GetRoomByFields(c.xl, map[string]interface{}{"creator": c.playerID})
	if err != nil {
		res := &protocol.AnswerPKResponse{
			RPCID: req.RPCID,
			Code:  errors.WSErrorInvalidParameter,
			Error: errors.WSErrorToString[errors.WSErrorInvalidParameter],
		}
		c.Notify(protocol.MT_AnswerPKResponse, res)
		return
	}
	selfPlayer, err := c.s.accountCtl.GetAccountByID(c.xl, c.playerID)
	if err != nil {
		res := &protocol.AnswerPKResponse{
			RPCID: req.RPCID,
			Code:  errors.WSErrorInvalidParameter,
			Error: errors.WSErrorToString[errors.WSErrorInvalidParameter],
		}
		c.Notify(protocol.MT_AnswerPKResponse, res)
		return
	}
	selfActiveUser, err := c.s.accountCtl.GetActiveUserByID(c.xl, selfPlayer.ID)
	if err != nil {
		res := &protocol.AnswerPKResponse{
			RPCID: req.RPCID,
			Code:  errors.WSErrorInvalidParameter,
			Error: errors.WSErrorToString[errors.WSErrorInvalidParameter],
		}
		c.Notify(protocol.MT_AnswerPKResponse, res)
		return
	}
	// 判断自己的用户状态和房间是否在等待PK状态。
	if selfRoom.Status != protocol.LiveRoomStatusWaitPK || selfActiveUser.Status != protocol.UserStatusPKWait {
		res := &protocol.AnswerPKResponse{
			RPCID: req.RPCID,
			Code:  errors.WSErrorRoomNotInPK,
			Error: errors.WSErrorToString[errors.WSErrorRoomNotInPK],
		}
		c.Notify(protocol.MT_AnswerPKResponse, res)
		return
	}
	// shouldResetStatus 如果响应PK时，出现对方房间不存在（已下播）、状态不对等异常情况，应重置当前直播间与用户状态为单人直播中。
	shouldResetStatus := false
	defer func(err error) {
		if shouldResetStatus {
			c.xl.Debugf("answer PK: error %v, reset room and user status", err)
			selfActiveUser.Status = protocol.UserStatusSingleLive
			selfRoom.Status = protocol.LiveRoomStatusSingle
			_, updateErr := c.s.roomCtl.UpdateRoom(c.xl, selfRoom.ID, selfRoom)
			if updateErr != nil {
				c.xl.Warnf("failed to reset room %s, error %v", selfRoom.ID, updateErr)
			}
			_, updateErr = c.s.accountCtl.UpdateActiveUser(c.xl, selfPlayer.ID, selfActiveUser)
			if updateErr != nil {
				c.xl.Warnf("failed to reset user status of user %s, error %v", selfPlayer.ID, updateErr)
			}
		}
	}(err)

	pkPlayer, err := c.s.accountCtl.GetAccountByID(c.xl, pkRoom.Creator)
	if err != nil {
		res := &protocol.AnswerPKResponse{
			RPCID: req.RPCID,
			Code:  errors.WSErrorPlayerNoExist,
			Error: errors.WSErrorToString[errors.WSErrorPlayerNoExist],
		}
		shouldResetStatus = true
		c.Notify(protocol.MT_AnswerPKResponse, res)
		return
	}

	pkActiveUser, err := c.s.accountCtl.GetActiveUserByID(c.xl, pkPlayer.ID)
	if err != nil {
		res := &protocol.AnswerPKResponse{
			RPCID: req.RPCID,
			Code:  errors.WSErrorInvalidParameter,
			Error: errors.WSErrorToString[errors.WSErrorInvalidParameter],
		}
		shouldResetStatus = true
		c.Notify(protocol.MT_AnswerPKResponse, res)
		return
	}
	// 判断对方的房间是否为等待PK状态。
	if pkRoom.Status != protocol.LiveRoomStatusWaitPK {
		res := &protocol.AnswerPKResponse{
			RPCID: req.RPCID,
			Code:  errors.WSErrorRoomNotInPK,
			Error: errors.WSErrorToString[errors.WSErrorRoomNotInPK],
		}
		shouldResetStatus = true
		c.Notify(protocol.MT_AnswerPKResponse, res)
		return
	}

	// 通知发起者
	answerMessage := &protocol.PKAnswerNotify{
		RPCID:     NewReqID(),
		ReqRoomID: req.ReqRoomID,
		Accepted:  req.Accept,
	}
	if req.Accept {
		answerMessage.RTCRoom = selfRoom.ID
		answerMessage.RTCRoomToken = c.s.generateRTCRoomToken(selfRoom.ID, pkPlayer.ID, "user")
	}
	if err := c.s.NotifyPlayer(pkPlayer.ID, protocol.MT_PKAnswerNotify, answerMessage); err != nil {
		res := &protocol.AnswerPKResponse{
			RPCID: req.RPCID,
			Code:  errors.WSErrorPlayerOffline,
			Error: errors.WSErrorToString[errors.WSErrorPlayerOffline],
		}
		shouldResetStatus = true
		c.Notify(protocol.MT_AnswerPKResponse, res)
		return
	}

	// 修改状态
	if req.Accept {
		selfRoom.Status = protocol.LiveRoomStatusPK
		selfRoom.PKAnchor = pkPlayer.ID
		pkRoom.Status = protocol.LiveRoomStatusPK
		pkRoom.PKAnchor = selfPlayer.ID
		selfActiveUser.Status = protocol.UserStatusPKLive
		selfActiveUser.Room = selfRoom.ID
		pkActiveUser.Status = protocol.UserStatusPKLive
		pkActiveUser.Room = selfRoom.ID
	} else {
		selfRoom.Status = protocol.LiveRoomStatusSingle
		pkRoom.Status = protocol.LiveRoomStatusSingle
		selfActiveUser.Status = protocol.UserStatusSingleLive
		pkActiveUser.Status = protocol.UserStatusSingleLive
	}

	_, err = c.s.roomCtl.UpdateRoom(c.xl, selfRoom.ID, selfRoom)
	if err != nil {
		res := &protocol.AnswerPKResponse{
			RPCID: req.RPCID,
			Code:  errors.WSErrorInvalidParameter,
			Error: errors.WSErrorToString[errors.WSErrorInvalidParameter],
		}
		c.Notify(protocol.MT_AnswerPKResponse, res)
		return
	}
	_, err = c.s.roomCtl.UpdateRoom(c.xl, pkRoom.ID, pkRoom)
	if err != nil {
		res := &protocol.AnswerPKResponse{
			RPCID: req.RPCID,
			Code:  errors.WSErrorInvalidParameter,
			Error: errors.WSErrorToString[errors.WSErrorInvalidParameter],
		}
		c.Notify(protocol.MT_AnswerPKResponse, res)
		return
	}

	_, err = c.s.accountCtl.UpdateActiveUser(c.xl, selfPlayer.ID, selfActiveUser)
	if err != nil {
		res := &protocol.AnswerPKResponse{
			RPCID: req.RPCID,
			Code:  errors.WSErrorInvalidParameter,
			Error: errors.WSErrorToString[errors.WSErrorInvalidParameter],
		}
		c.Notify(protocol.MT_AnswerPKResponse, res)
		return
	}
	_, err = c.s.accountCtl.UpdateActiveUser(c.xl, pkPlayer.ID, pkActiveUser)
	if err != nil {
		res := &protocol.AnswerPKResponse{
			RPCID: req.RPCID,
			Code:  errors.WSErrorInvalidParameter,
			Error: errors.WSErrorToString[errors.WSErrorInvalidParameter],
		}
		c.Notify(protocol.MT_AnswerPKResponse, res)
		return
	}

	// 成功返回
	res := &protocol.AnswerPKResponse{
		ReqRoomID: req.ReqRoomID,
		RPCID:     req.RPCID,
		Code:      errors.WSErrorOK,
		Error:     errors.WSErrorToString[errors.WSErrorOK],
	}
	c.Notify(protocol.MT_AnswerPKResponse, res)
	return
}

func (c *WSClient) onEndPK(ctx context.Context, m msgpump.Message) {
	var req protocol.EndPKRequest
	err := req.Unmarshal(m)
	if err != nil {
		res := &protocol.EndPKResponse{
			RPCID: req.RPCID,
			Code:  errors.WSErrorUnknownMessage,
			Error: errors.WSErrorToString[errors.WSErrorUnknownMessage],
		}
		c.Notify(protocol.MT_EndPKResponse, res)
		return
	}

	// 获取信息
	pkRoom, err := c.s.roomCtl.GetRoomByID(c.xl, req.PKRoomID)
	if err != nil {
		res := &protocol.EndPKResponse{
			RPCID: req.RPCID,
			Code:  errors.WSErrorRoomNoExist,
			Error: errors.WSErrorToString[errors.WSErrorRoomNoExist],
		}
		c.Notify(protocol.MT_EndPKResponse, res)
		return
	}
	selfPlayer, err := c.s.accountCtl.GetAccountByID(c.xl, c.playerID)
	if err != nil {
		res := &protocol.EndPKResponse{
			RPCID: req.RPCID,
			Code:  errors.WSErrorInvalidParameter,
			Error: errors.WSErrorToString[errors.WSErrorInvalidParameter],
		}
		c.Notify(protocol.MT_EndPKResponse, res)
		return
	}
	selfActiveUser, err := c.s.accountCtl.GetActiveUserByID(c.xl, selfPlayer.ID)
	if err != nil {
		res := &protocol.EndPKResponse{
			RPCID: req.RPCID,
			Code:  errors.WSErrorInvalidParameter,
			Error: errors.WSErrorToString[errors.WSErrorInvalidParameter],
		}
		c.Notify(protocol.MT_EndPKResponse, res)
		return
	}

	// 状态检查
	// PK 房间状态必须为PK中
	if pkRoom.Status != protocol.LiveRoomStatusPK {
		res := &protocol.EndPKResponse{
			RPCID: req.RPCID,
			Code:  errors.WSErrorRoomNotInPK,
			Error: errors.WSErrorToString[errors.WSErrorRoomNotInPK],
		}
		c.Notify(protocol.MT_EndPKResponse, res)
		return
	}

	var otherPlayerID string
	if selfPlayer.ID == pkRoom.Creator {
		otherPlayerID = pkRoom.PKAnchor
	} else {
		otherPlayerID = pkRoom.Creator
	}
	otherPlayer, err := c.s.accountCtl.GetAccountByID(c.xl, otherPlayerID)
	if err != nil {
		res := &protocol.EndPKResponse{
			RPCID: req.RPCID,
			Code:  errors.WSErrorInvalidParameter,
			Error: errors.WSErrorToString[errors.WSErrorInvalidParameter],
		}
		c.Notify(protocol.MT_EndPKResponse, res)
		return
	}
	otherActiveUser, err := c.s.accountCtl.GetActiveUserByID(c.xl, otherPlayerID)
	if err != nil {
		res := &protocol.EndPKResponse{
			RPCID: req.RPCID,
			Code:  errors.WSErrorInvalidParameter,
			Error: errors.WSErrorToString[errors.WSErrorInvalidParameter],
		}
		c.Notify(protocol.MT_EndPKResponse, res)
		return
	}

	otherRoom, err := c.s.roomCtl.GetRoomByFields(c.xl, map[string]interface{}{"creator": pkRoom.PKAnchor})
	if err != nil {
		res := &protocol.EndPKResponse{
			RPCID: req.RPCID,
			Code:  errors.WSErrorInvalidParameter,
			Error: errors.WSErrorToString[errors.WSErrorInvalidParameter],
		}
		c.Notify(protocol.MT_EndPKResponse, res)
		return
	}

	// 权限检查:当前用户必须是所请求房间的创建者或PK主播。
	if pkRoom.Creator != selfPlayer.ID && pkRoom.PKAnchor != selfPlayer.ID {
		res := &protocol.EndPKResponse{
			RPCID: req.RPCID,
			Code:  errors.WSErrorNoPermission,
			Error: errors.WSErrorToString[errors.WSErrorNoPermission],
		}
		c.Notify(protocol.MT_EndPKResponse, res)
		return
	}

	// 通知 PK 另一方
	endMessage := &protocol.PKEndNotify{
		RPCID:    NewReqID(),
		PKRoomID: req.PKRoomID,
	}
	if err := c.s.NotifyPlayer(otherPlayer.ID, protocol.MT_PKEndNotify, endMessage); err != nil {
		res := &protocol.EndPKResponse{
			RPCID: req.RPCID,
			Code:  errors.WSErrorPlayerOffline,
			Error: errors.WSErrorToString[errors.WSErrorPlayerOffline],
		}
		c.Notify(protocol.MT_EndPKResponse, res)
		return
	}

	// 修改状态
	pkRoom.PKAnchor = ""
	pkRoom.Status = protocol.LiveRoomStatusSingle
	otherRoom.Status = protocol.LiveRoomStatusSingle
	otherRoom.PKAnchor = ""
	selfActiveUser.Status = protocol.UserStatusSingleLive
	otherActiveUser.Status = protocol.UserStatusSingleLive
	if selfPlayer.ID == pkRoom.Creator {
		otherActiveUser.Room = otherRoom.ID
	} else {
		selfActiveUser.Room = otherRoom.ID
	}

	_, err = c.s.roomCtl.UpdateRoom(c.xl, pkRoom.ID, pkRoom)
	if err != nil {
		res := &protocol.EndPKResponse{
			RPCID: req.RPCID,
			Code:  errors.WSErrorInvalidParameter,
			Error: errors.WSErrorToString[errors.WSErrorInvalidParameter],
		}
		c.Notify(protocol.MT_EndPKResponse, res)
		return
	}
	_, err = c.s.roomCtl.UpdateRoom(c.xl, otherRoom.ID, otherRoom)
	if err != nil {
		res := &protocol.EndPKResponse{
			RPCID: req.RPCID,
			Code:  errors.WSErrorInvalidParameter,
			Error: errors.WSErrorToString[errors.WSErrorInvalidParameter],
		}
		c.Notify(protocol.MT_EndPKResponse, res)
		return
	}

	_, err = c.s.accountCtl.UpdateActiveUser(c.xl, selfPlayer.ID, selfActiveUser)
	if err != nil {
		res := &protocol.EndPKResponse{
			RPCID: req.RPCID,
			Code:  errors.WSErrorInvalidParameter,
			Error: errors.WSErrorToString[errors.WSErrorInvalidParameter],
		}
		c.Notify(protocol.MT_EndPKResponse, res)
		return
	}
	_, err = c.s.accountCtl.UpdateActiveUser(c.xl, otherPlayer.ID, otherActiveUser)
	if err != nil {
		res := &protocol.EndPKResponse{
			RPCID: req.RPCID,
			Code:  errors.WSErrorInvalidParameter,
			Error: errors.WSErrorToString[errors.WSErrorInvalidParameter],
		}
		c.Notify(protocol.MT_EndPKResponse, res)
		return
	}

	// 成功返回
	res := &protocol.EndPKResponse{
		RPCID: req.RPCID,
		Code:  errors.WSErrorOK,
		Error: errors.WSErrorToString[errors.WSErrorOK],
	}
	c.Notify(protocol.MT_EndPKResponse, res)
>>>>>>> fc650f93
	return
}

func (c *WSClient) onDisconnect(ctx context.Context, m msgpump.Message) {
	var notify protocol.DisconnectNotify
	err := notify.Unmarshal(m)
	if err != nil {
		c.xl.Errorf("unknown disconnect message: %v from %s", m, c.playerID)
		return
	}
	c.xl.Infof("%v at %s:%s requested to disconnect", c.playerID, c.remoteAddr, c.remotePort)
	err = c.s.RemovePlayer(c.playerID)
	if err != nil {
		c.xl.Errorf("failed to remove player, error %v", err)
	}
	c.xl.Infof("%v at %s:%s take the initiative to disconnect.", c.playerID, c.remoteAddr, c.remotePort)
	close(c.disconnectChan)
}

// WSServer WebSocket Server
type WSServer struct {
	conf config.Config
	xl   *xlog.Logger

	cl    sync.RWMutex
	conns map[string]*WSClient

	accountCtl *controller.AccountController
	authCtl    *controller.AuthController
	roomCtl    *controller.RoomController

	signaling *controller.SignalingService

	*websocket.Service
}

// CreateClient Implement for github.com/qrtc/qlive/service/websocket ClientCreator
func (s *WSServer) CreateClient(r *http.Request, rAddr, rPort string) (websocket.Client, error) {

	return &WSClient{
		s:              s,
		st:             time.Now(),
		xl:             xlog.New(NewReqID()),
		online:         atomic.NewBool(false),
		authorizeChan:  make(chan struct{}),
		disconnectChan: make(chan struct{}),
		remoteAddr:     rAddr,
		remotePort:     rPort,
	}, nil
}

// AddPlayer add player on player list
func (s *WSServer) AddPlayer(id string, c *WSClient) error {
	s.cl.Lock()
	defer s.cl.Unlock()

	if client, ok := s.conns[id]; ok && client != nil {
		s.xl.Infof("%v reconnect", id)
		close(client.disconnectChan)
	}

	s.conns[id] = c
	return nil
}

// RemovePlayer remove player from player list
func (s *WSServer) RemovePlayer(id string) error {

	c, ok := s.getPlayerClient(id)
	if !ok {
		s.xl.Errorf("user %s not online", id)
		return errors.NewWSError("player not online")
	}
	err := s.signaling.OnUserOffline(c.xl, id)
	if err != nil {
		c.xl.Errorf("failed to process user %s offline at %s:%s", id, c.remoteAddr, c.remotePort)
	}
	s.deletePlayerClient(id)
	c.xl.Debugf("player %s at %s:%s deleted", id, c.remoteAddr, c.remotePort)
	return nil
}

func (s *WSServer) getPlayerClient(id string) (c *WSClient, ok bool) {
	s.cl.RLock()
	defer s.cl.RUnlock()

	c, ok = s.conns[id]
	return c, ok
}

func (s *WSServer) deletePlayerClient(id string) {
	s.cl.Lock()
	defer s.cl.Unlock()
	delete(s.conns, id)
}

// NotifyPlayer send player notify message
func (s *WSServer) NotifyPlayer(id string, t string, v PMessage) error {

	return s.notifyPlayer(id, t, v)
}

func (s *WSServer) notifyPlayer(id string, t string, v PMessage) error {
	playerConn, ok := s.getPlayerClient(id)
	if !ok || !playerConn.IsOnline() {
		s.xl.Debugf("player %s not found or not online", id)
		return errors.NewWSError("player not online")
	}
	playerConn.Notify(t, v)

	return nil
}

// FindPlayer find player by ID
func (s *WSServer) FindPlayer(id string) (c *WSClient, err error) {

	player, ok := s.getPlayerClient(id)
	if !ok || !player.IsOnline() {
		return nil, errors.NewWSError("player not online")
	}
	return player, nil
}

// NewWSServer return a new websocket server
func NewWSServer(conf *config.Config) (s *WSServer, err error) {
	s = &WSServer{
		conf:  *conf,
		xl:    xlog.New(NewReqID()),
		conns: make(map[string]*WSClient),
	}
	if conf.Signaling.PKRequestTimeoutSecond == 0 {
		conf.Signaling.PKRequestTimeoutSecond = defaultPKRequestTimeoutSecond
	}

	s.accountCtl, err = controller.NewAccountController(conf.Mongo.URI, conf.Mongo.Database, nil)
	if err != nil {
		return nil, err
	}
	s.authCtl, err = controller.NewAuthController(conf.Mongo.URI, conf.Mongo.Database, nil)
	if err != nil {
		return nil, err
	}
	s.roomCtl, err = controller.NewRoomController(conf.Mongo.URI, conf.Mongo.Database, nil)
	if err != nil {
		return nil, err
	}

	signalingService, err := controller.NewSignalingService(nil, conf)
	signalingService.Notify = func(xl *xlog.Logger, userID string, msgType string, msg controller.MarshallableMessage) error {
		return s.NotifyPlayer(userID, msgType, msg)
	}
	s.signaling = signalingService

	s.Service = websocket.NewService(&websocket.Config{
		ListenAddr: conf.WsConf.ListenAddr,
		ServeURI:   conf.WsConf.ServeURI,
	}, s)

	return s, err
}<|MERGE_RESOLUTION|>--- conflicted
+++ resolved
@@ -233,405 +233,11 @@
 }
 
 func (c *WSClient) onAnswerPK(ctx context.Context, m msgpump.Message) {
-<<<<<<< HEAD
 	c.s.signaling.OnAnswerPK(c.xl, c.playerID, m)
 }
 
 func (c *WSClient) onEndPK(ctx context.Context, m msgpump.Message) {
 	c.s.signaling.OnEndPK(c.xl, c.playerID, m)
-=======
-	var req protocol.AnswerPKRequest
-	err := req.Unmarshal(m)
-
-	if err != nil {
-		res := &protocol.AnswerPKResponse{
-			RPCID: req.RPCID,
-			Code:  errors.WSErrorUnknownMessage,
-			Error: errors.WSErrorToString[errors.WSErrorUnknownMessage],
-		}
-		c.Notify(protocol.MT_AnswerPKResponse, res)
-		return
-	}
-
-	pkRoom, err := c.s.roomCtl.GetRoomByID(c.xl, req.ReqRoomID)
-	if err != nil {
-		res := &protocol.AnswerPKResponse{
-			RPCID: req.RPCID,
-			Code:  errors.WSErrorRoomNoExist,
-			Error: errors.WSErrorToString[errors.WSErrorRoomNoExist],
-		}
-		c.Notify(protocol.MT_AnswerPKResponse, res)
-		return
-	}
-	selfRoom, err := c.s.roomCtl.GetRoomByFields(c.xl, map[string]interface{}{"creator": c.playerID})
-	if err != nil {
-		res := &protocol.AnswerPKResponse{
-			RPCID: req.RPCID,
-			Code:  errors.WSErrorInvalidParameter,
-			Error: errors.WSErrorToString[errors.WSErrorInvalidParameter],
-		}
-		c.Notify(protocol.MT_AnswerPKResponse, res)
-		return
-	}
-	selfPlayer, err := c.s.accountCtl.GetAccountByID(c.xl, c.playerID)
-	if err != nil {
-		res := &protocol.AnswerPKResponse{
-			RPCID: req.RPCID,
-			Code:  errors.WSErrorInvalidParameter,
-			Error: errors.WSErrorToString[errors.WSErrorInvalidParameter],
-		}
-		c.Notify(protocol.MT_AnswerPKResponse, res)
-		return
-	}
-	selfActiveUser, err := c.s.accountCtl.GetActiveUserByID(c.xl, selfPlayer.ID)
-	if err != nil {
-		res := &protocol.AnswerPKResponse{
-			RPCID: req.RPCID,
-			Code:  errors.WSErrorInvalidParameter,
-			Error: errors.WSErrorToString[errors.WSErrorInvalidParameter],
-		}
-		c.Notify(protocol.MT_AnswerPKResponse, res)
-		return
-	}
-	// 判断自己的用户状态和房间是否在等待PK状态。
-	if selfRoom.Status != protocol.LiveRoomStatusWaitPK || selfActiveUser.Status != protocol.UserStatusPKWait {
-		res := &protocol.AnswerPKResponse{
-			RPCID: req.RPCID,
-			Code:  errors.WSErrorRoomNotInPK,
-			Error: errors.WSErrorToString[errors.WSErrorRoomNotInPK],
-		}
-		c.Notify(protocol.MT_AnswerPKResponse, res)
-		return
-	}
-	// shouldResetStatus 如果响应PK时，出现对方房间不存在（已下播）、状态不对等异常情况，应重置当前直播间与用户状态为单人直播中。
-	shouldResetStatus := false
-	defer func(err error) {
-		if shouldResetStatus {
-			c.xl.Debugf("answer PK: error %v, reset room and user status", err)
-			selfActiveUser.Status = protocol.UserStatusSingleLive
-			selfRoom.Status = protocol.LiveRoomStatusSingle
-			_, updateErr := c.s.roomCtl.UpdateRoom(c.xl, selfRoom.ID, selfRoom)
-			if updateErr != nil {
-				c.xl.Warnf("failed to reset room %s, error %v", selfRoom.ID, updateErr)
-			}
-			_, updateErr = c.s.accountCtl.UpdateActiveUser(c.xl, selfPlayer.ID, selfActiveUser)
-			if updateErr != nil {
-				c.xl.Warnf("failed to reset user status of user %s, error %v", selfPlayer.ID, updateErr)
-			}
-		}
-	}(err)
-
-	pkPlayer, err := c.s.accountCtl.GetAccountByID(c.xl, pkRoom.Creator)
-	if err != nil {
-		res := &protocol.AnswerPKResponse{
-			RPCID: req.RPCID,
-			Code:  errors.WSErrorPlayerNoExist,
-			Error: errors.WSErrorToString[errors.WSErrorPlayerNoExist],
-		}
-		shouldResetStatus = true
-		c.Notify(protocol.MT_AnswerPKResponse, res)
-		return
-	}
-
-	pkActiveUser, err := c.s.accountCtl.GetActiveUserByID(c.xl, pkPlayer.ID)
-	if err != nil {
-		res := &protocol.AnswerPKResponse{
-			RPCID: req.RPCID,
-			Code:  errors.WSErrorInvalidParameter,
-			Error: errors.WSErrorToString[errors.WSErrorInvalidParameter],
-		}
-		shouldResetStatus = true
-		c.Notify(protocol.MT_AnswerPKResponse, res)
-		return
-	}
-	// 判断对方的房间是否为等待PK状态。
-	if pkRoom.Status != protocol.LiveRoomStatusWaitPK {
-		res := &protocol.AnswerPKResponse{
-			RPCID: req.RPCID,
-			Code:  errors.WSErrorRoomNotInPK,
-			Error: errors.WSErrorToString[errors.WSErrorRoomNotInPK],
-		}
-		shouldResetStatus = true
-		c.Notify(protocol.MT_AnswerPKResponse, res)
-		return
-	}
-
-	// 通知发起者
-	answerMessage := &protocol.PKAnswerNotify{
-		RPCID:     NewReqID(),
-		ReqRoomID: req.ReqRoomID,
-		Accepted:  req.Accept,
-	}
-	if req.Accept {
-		answerMessage.RTCRoom = selfRoom.ID
-		answerMessage.RTCRoomToken = c.s.generateRTCRoomToken(selfRoom.ID, pkPlayer.ID, "user")
-	}
-	if err := c.s.NotifyPlayer(pkPlayer.ID, protocol.MT_PKAnswerNotify, answerMessage); err != nil {
-		res := &protocol.AnswerPKResponse{
-			RPCID: req.RPCID,
-			Code:  errors.WSErrorPlayerOffline,
-			Error: errors.WSErrorToString[errors.WSErrorPlayerOffline],
-		}
-		shouldResetStatus = true
-		c.Notify(protocol.MT_AnswerPKResponse, res)
-		return
-	}
-
-	// 修改状态
-	if req.Accept {
-		selfRoom.Status = protocol.LiveRoomStatusPK
-		selfRoom.PKAnchor = pkPlayer.ID
-		pkRoom.Status = protocol.LiveRoomStatusPK
-		pkRoom.PKAnchor = selfPlayer.ID
-		selfActiveUser.Status = protocol.UserStatusPKLive
-		selfActiveUser.Room = selfRoom.ID
-		pkActiveUser.Status = protocol.UserStatusPKLive
-		pkActiveUser.Room = selfRoom.ID
-	} else {
-		selfRoom.Status = protocol.LiveRoomStatusSingle
-		pkRoom.Status = protocol.LiveRoomStatusSingle
-		selfActiveUser.Status = protocol.UserStatusSingleLive
-		pkActiveUser.Status = protocol.UserStatusSingleLive
-	}
-
-	_, err = c.s.roomCtl.UpdateRoom(c.xl, selfRoom.ID, selfRoom)
-	if err != nil {
-		res := &protocol.AnswerPKResponse{
-			RPCID: req.RPCID,
-			Code:  errors.WSErrorInvalidParameter,
-			Error: errors.WSErrorToString[errors.WSErrorInvalidParameter],
-		}
-		c.Notify(protocol.MT_AnswerPKResponse, res)
-		return
-	}
-	_, err = c.s.roomCtl.UpdateRoom(c.xl, pkRoom.ID, pkRoom)
-	if err != nil {
-		res := &protocol.AnswerPKResponse{
-			RPCID: req.RPCID,
-			Code:  errors.WSErrorInvalidParameter,
-			Error: errors.WSErrorToString[errors.WSErrorInvalidParameter],
-		}
-		c.Notify(protocol.MT_AnswerPKResponse, res)
-		return
-	}
-
-	_, err = c.s.accountCtl.UpdateActiveUser(c.xl, selfPlayer.ID, selfActiveUser)
-	if err != nil {
-		res := &protocol.AnswerPKResponse{
-			RPCID: req.RPCID,
-			Code:  errors.WSErrorInvalidParameter,
-			Error: errors.WSErrorToString[errors.WSErrorInvalidParameter],
-		}
-		c.Notify(protocol.MT_AnswerPKResponse, res)
-		return
-	}
-	_, err = c.s.accountCtl.UpdateActiveUser(c.xl, pkPlayer.ID, pkActiveUser)
-	if err != nil {
-		res := &protocol.AnswerPKResponse{
-			RPCID: req.RPCID,
-			Code:  errors.WSErrorInvalidParameter,
-			Error: errors.WSErrorToString[errors.WSErrorInvalidParameter],
-		}
-		c.Notify(protocol.MT_AnswerPKResponse, res)
-		return
-	}
-
-	// 成功返回
-	res := &protocol.AnswerPKResponse{
-		ReqRoomID: req.ReqRoomID,
-		RPCID:     req.RPCID,
-		Code:      errors.WSErrorOK,
-		Error:     errors.WSErrorToString[errors.WSErrorOK],
-	}
-	c.Notify(protocol.MT_AnswerPKResponse, res)
-	return
-}
-
-func (c *WSClient) onEndPK(ctx context.Context, m msgpump.Message) {
-	var req protocol.EndPKRequest
-	err := req.Unmarshal(m)
-	if err != nil {
-		res := &protocol.EndPKResponse{
-			RPCID: req.RPCID,
-			Code:  errors.WSErrorUnknownMessage,
-			Error: errors.WSErrorToString[errors.WSErrorUnknownMessage],
-		}
-		c.Notify(protocol.MT_EndPKResponse, res)
-		return
-	}
-
-	// 获取信息
-	pkRoom, err := c.s.roomCtl.GetRoomByID(c.xl, req.PKRoomID)
-	if err != nil {
-		res := &protocol.EndPKResponse{
-			RPCID: req.RPCID,
-			Code:  errors.WSErrorRoomNoExist,
-			Error: errors.WSErrorToString[errors.WSErrorRoomNoExist],
-		}
-		c.Notify(protocol.MT_EndPKResponse, res)
-		return
-	}
-	selfPlayer, err := c.s.accountCtl.GetAccountByID(c.xl, c.playerID)
-	if err != nil {
-		res := &protocol.EndPKResponse{
-			RPCID: req.RPCID,
-			Code:  errors.WSErrorInvalidParameter,
-			Error: errors.WSErrorToString[errors.WSErrorInvalidParameter],
-		}
-		c.Notify(protocol.MT_EndPKResponse, res)
-		return
-	}
-	selfActiveUser, err := c.s.accountCtl.GetActiveUserByID(c.xl, selfPlayer.ID)
-	if err != nil {
-		res := &protocol.EndPKResponse{
-			RPCID: req.RPCID,
-			Code:  errors.WSErrorInvalidParameter,
-			Error: errors.WSErrorToString[errors.WSErrorInvalidParameter],
-		}
-		c.Notify(protocol.MT_EndPKResponse, res)
-		return
-	}
-
-	// 状态检查
-	// PK 房间状态必须为PK中
-	if pkRoom.Status != protocol.LiveRoomStatusPK {
-		res := &protocol.EndPKResponse{
-			RPCID: req.RPCID,
-			Code:  errors.WSErrorRoomNotInPK,
-			Error: errors.WSErrorToString[errors.WSErrorRoomNotInPK],
-		}
-		c.Notify(protocol.MT_EndPKResponse, res)
-		return
-	}
-
-	var otherPlayerID string
-	if selfPlayer.ID == pkRoom.Creator {
-		otherPlayerID = pkRoom.PKAnchor
-	} else {
-		otherPlayerID = pkRoom.Creator
-	}
-	otherPlayer, err := c.s.accountCtl.GetAccountByID(c.xl, otherPlayerID)
-	if err != nil {
-		res := &protocol.EndPKResponse{
-			RPCID: req.RPCID,
-			Code:  errors.WSErrorInvalidParameter,
-			Error: errors.WSErrorToString[errors.WSErrorInvalidParameter],
-		}
-		c.Notify(protocol.MT_EndPKResponse, res)
-		return
-	}
-	otherActiveUser, err := c.s.accountCtl.GetActiveUserByID(c.xl, otherPlayerID)
-	if err != nil {
-		res := &protocol.EndPKResponse{
-			RPCID: req.RPCID,
-			Code:  errors.WSErrorInvalidParameter,
-			Error: errors.WSErrorToString[errors.WSErrorInvalidParameter],
-		}
-		c.Notify(protocol.MT_EndPKResponse, res)
-		return
-	}
-
-	otherRoom, err := c.s.roomCtl.GetRoomByFields(c.xl, map[string]interface{}{"creator": pkRoom.PKAnchor})
-	if err != nil {
-		res := &protocol.EndPKResponse{
-			RPCID: req.RPCID,
-			Code:  errors.WSErrorInvalidParameter,
-			Error: errors.WSErrorToString[errors.WSErrorInvalidParameter],
-		}
-		c.Notify(protocol.MT_EndPKResponse, res)
-		return
-	}
-
-	// 权限检查:当前用户必须是所请求房间的创建者或PK主播。
-	if pkRoom.Creator != selfPlayer.ID && pkRoom.PKAnchor != selfPlayer.ID {
-		res := &protocol.EndPKResponse{
-			RPCID: req.RPCID,
-			Code:  errors.WSErrorNoPermission,
-			Error: errors.WSErrorToString[errors.WSErrorNoPermission],
-		}
-		c.Notify(protocol.MT_EndPKResponse, res)
-		return
-	}
-
-	// 通知 PK 另一方
-	endMessage := &protocol.PKEndNotify{
-		RPCID:    NewReqID(),
-		PKRoomID: req.PKRoomID,
-	}
-	if err := c.s.NotifyPlayer(otherPlayer.ID, protocol.MT_PKEndNotify, endMessage); err != nil {
-		res := &protocol.EndPKResponse{
-			RPCID: req.RPCID,
-			Code:  errors.WSErrorPlayerOffline,
-			Error: errors.WSErrorToString[errors.WSErrorPlayerOffline],
-		}
-		c.Notify(protocol.MT_EndPKResponse, res)
-		return
-	}
-
-	// 修改状态
-	pkRoom.PKAnchor = ""
-	pkRoom.Status = protocol.LiveRoomStatusSingle
-	otherRoom.Status = protocol.LiveRoomStatusSingle
-	otherRoom.PKAnchor = ""
-	selfActiveUser.Status = protocol.UserStatusSingleLive
-	otherActiveUser.Status = protocol.UserStatusSingleLive
-	if selfPlayer.ID == pkRoom.Creator {
-		otherActiveUser.Room = otherRoom.ID
-	} else {
-		selfActiveUser.Room = otherRoom.ID
-	}
-
-	_, err = c.s.roomCtl.UpdateRoom(c.xl, pkRoom.ID, pkRoom)
-	if err != nil {
-		res := &protocol.EndPKResponse{
-			RPCID: req.RPCID,
-			Code:  errors.WSErrorInvalidParameter,
-			Error: errors.WSErrorToString[errors.WSErrorInvalidParameter],
-		}
-		c.Notify(protocol.MT_EndPKResponse, res)
-		return
-	}
-	_, err = c.s.roomCtl.UpdateRoom(c.xl, otherRoom.ID, otherRoom)
-	if err != nil {
-		res := &protocol.EndPKResponse{
-			RPCID: req.RPCID,
-			Code:  errors.WSErrorInvalidParameter,
-			Error: errors.WSErrorToString[errors.WSErrorInvalidParameter],
-		}
-		c.Notify(protocol.MT_EndPKResponse, res)
-		return
-	}
-
-	_, err = c.s.accountCtl.UpdateActiveUser(c.xl, selfPlayer.ID, selfActiveUser)
-	if err != nil {
-		res := &protocol.EndPKResponse{
-			RPCID: req.RPCID,
-			Code:  errors.WSErrorInvalidParameter,
-			Error: errors.WSErrorToString[errors.WSErrorInvalidParameter],
-		}
-		c.Notify(protocol.MT_EndPKResponse, res)
-		return
-	}
-	_, err = c.s.accountCtl.UpdateActiveUser(c.xl, otherPlayer.ID, otherActiveUser)
-	if err != nil {
-		res := &protocol.EndPKResponse{
-			RPCID: req.RPCID,
-			Code:  errors.WSErrorInvalidParameter,
-			Error: errors.WSErrorToString[errors.WSErrorInvalidParameter],
-		}
-		c.Notify(protocol.MT_EndPKResponse, res)
-		return
-	}
-
-	// 成功返回
-	res := &protocol.EndPKResponse{
-		RPCID: req.RPCID,
-		Code:  errors.WSErrorOK,
-		Error: errors.WSErrorToString[errors.WSErrorOK],
-	}
-	c.Notify(protocol.MT_EndPKResponse, res)
->>>>>>> fc650f93
-	return
 }
 
 func (c *WSClient) onDisconnect(ctx context.Context, m msgpump.Message) {
